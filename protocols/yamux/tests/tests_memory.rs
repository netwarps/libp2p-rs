// Copyright 2020 Netwarps Ltd.
//
// Permission is hereby granted, free of charge, to any person obtaining a
// copy of this software and associated documentation files (the "Software"),
// to deal in the Software without restriction, including without limitation
// the rights to use, copy, modify, merge, publish, distribute, sublicense,
// and/or sell copies of the Software, and to permit persons to whom the
// Software is furnished to do so, subject to the following conditions:
//
// The above copyright notice and this permission notice shall be included in
// all copies or substantial portions of the Software.
//
// THE SOFTWARE IS PROVIDED "AS IS", WITHOUT WARRANTY OF ANY KIND, EXPRESS
// OR IMPLIED, INCLUDING BUT NOT LIMITED TO THE WARRANTIES OF MERCHANTABILITY,
// FITNESS FOR A PARTICULAR PURPOSE AND NONINFRINGEMENT. IN NO EVENT SHALL THE
// AUTHORS OR COPYRIGHT HOLDERS BE LIABLE FOR ANY CLAIM, DAMAGES OR OTHER
// LIABILITY, WHETHER IN AN ACTION OF CONTRACT, TORT OR OTHERWISE, ARISING
// FROM, OUT OF OR IN CONNECTION WITH THE SOFTWARE OR THE USE OR OTHER
// DEALINGS IN THE SOFTWARE.

use async_std::task;
use futures::channel::oneshot;
<<<<<<< HEAD
use futures::io::Error;
use futures::{channel::mpsc, SinkExt, StreamExt};
use libp2prs_traits::{ReadEx, Split, WriteEx};
=======
use futures::{channel::mpsc, StreamExt, SinkExt};
use libp2prs_traits::{ReadEx, WriteEx, SplitEx};
>>>>>>> 1a9a9bfa
use libp2prs_yamux::{
    connection::{stream::Stream as yamux_stream, Connection, Mode},
    Config,
};
use quickcheck::{QuickCheck, TestResult};
use std::collections::VecDeque;
use std::io;
use std::time::Duration;

const TEST_COUNT: u64 = 200;

#[test]
fn prop_send_data_small() {
    fn prop() -> TestResult {
        task::block_on(async {
            let (a, b) = Endpoint::new();

            let mpa = Connection::new(a, Config::default(), Mode::Server);
            let mut mpa_ctrl = mpa.control();
            let handle_a = task::spawn(async {
                let mut muxer_conn = mpa;
                let _ = muxer_conn.next_stream().await;
                log::info!("A connection {} is closed", muxer_conn.id());
            });

            let mpb = Connection::new(b, Config::default(), Mode::Client);
            let mut mpb_ctrl = mpb.control();
            let handle_b = task::spawn(async {
                let mut muxer_conn = mpb;
                let _ = muxer_conn.next_stream().await;
                log::info!("B connection {} is closed", muxer_conn.id());
            });

            let msg = b"Hello World";
            let mut mpb_ctrl1 = mpb_ctrl.clone();
            let stream_handle_b = task::spawn(async move {
                let mut sb = mpb_ctrl1.accept_stream().await.expect("B accept stream");
                sb.write_all2(msg).await.expect("B write all");
                sb.close2().await.expect("B close stream");
            });

            let mut sa = mpa_ctrl.clone().open_stream().await.expect("client open stream");
            let mut buf = vec![0; msg.len()];
            sa.read_exact2(&mut buf).await.expect("A read exact");
            if !msg.eq(buf.as_slice()) {
                return TestResult::failed();
            }
            sa.close2().await.expect("B close stream");

            stream_handle_b.await;
            mpa_ctrl.close().await.expect("A close connection");
            mpb_ctrl.close().await.expect("B close connection");

            handle_a.await;
            handle_b.await;

            TestResult::passed()
        })
    }
    QuickCheck::new().tests(TEST_COUNT).quickcheck(prop as fn() -> _)
}

#[test]
fn prop_send_data_large() {
    fn prop() -> TestResult {
        task::block_on(async {
            let (a, b) = Endpoint::new();

            let mpa = Connection::new(a, Config::default(), Mode::Server);
            let mut mpa_ctrl = mpa.control();
            let handle_a = task::spawn(async {
                let mut muxer_conn = mpa;
                let _ = muxer_conn.next_stream().await;
                log::info!("A connection {} is closed", muxer_conn.id());
            });

            let mpb = Connection::new(b, Config::default(), Mode::Client);
            let mut mpb_ctrl = mpb.control();
            let handle_b = task::spawn(async {
                let mut muxer_conn = mpb;
                let _ = muxer_conn.next_stream().await;
                log::info!("B connection {} is closed", muxer_conn.id());
            });

            const SEND_SIZE: usize = 256 * 1024 * 1024;
            const RECV_SIZE: usize = 4 * 1024;

            let msg: Vec<u8> = vec![0x42; SEND_SIZE];
            let mut mpb_ctrl1 = mpb_ctrl.clone();
            let stream_handle_b = task::spawn(async move {
                let mut sb = mpb_ctrl1.accept_stream().await.expect("B accept stream");
                sb.write_all2(&msg).await.expect("B write all");
                sb.close2().await.expect("B close stream");
            });

            let mut sa = mpa_ctrl.clone().open_stream().await.expect("client open stream");
            let mut buf = vec![0; RECV_SIZE];

            for _ in 0..SEND_SIZE / RECV_SIZE {
                sa.read_exact2(&mut buf).await.expect("A read exact");
            }
            sa.close2().await.expect("B close stream");

            stream_handle_b.await;
            mpa_ctrl.close().await.expect("A close connection");
            mpb_ctrl.close().await.expect("B close connection");

            handle_a.await;
            handle_b.await;

            TestResult::passed()
        })
    }
    QuickCheck::new().tests(10).quickcheck(prop as fn() -> _)
}

#[test]
fn prop_p2p() {
    async fn echo(mut s: yamux_stream) {
        let mut buf = vec![0; 64];
        let n = s.read2(&mut buf).await.expect("read exact");
        s.write_all2(&buf[..n]).await.expect("write all");
        s.close2().await.expect("close stream");
    }
    async fn send_recv(mut s: yamux_stream) {
        // A send and recv
        let msg = b"Hello World";
        s.write_all2(msg).await.expect("write all");

        let mut buf = vec![0; msg.len()];
        s.read_exact2(&mut buf).await.expect("read exact");
        assert_eq!(msg, buf.as_slice());

        s.close2().await.expect("close stream");
    }
    fn prop() -> TestResult {
        task::block_on(async {
            let (a, b) = Endpoint::new();

            // create connection A
            let mpa = Connection::new(a, Config::default(), Mode::Server);
            let mut mpa_ctrl = mpa.control();
            let loop_handle_a = task::spawn(async {
                let mut muxer_conn = mpa;
                let _ = muxer_conn.next_stream().await;
                log::info!("A connection {} is closed", muxer_conn.id());
            });

            // create connection B
            let mpb = Connection::new(b, Config::default(), Mode::Client);
            let mut mpb_ctrl = mpb.control();
            let loop_handle_b = task::spawn(async {
                let mut muxer_conn = mpb;
                let _ = muxer_conn.next_stream().await;
                log::info!("B connection {} is closed", muxer_conn.id());
            });

            let mut mpb_ctrl1 = mpb_ctrl.clone();
            let handle_a = task::spawn(async move {
                let mut mpb_ctrl2 = mpb_ctrl1.clone();
                let handle = task::spawn(async move {
                    let sb = mpb_ctrl2.accept_stream().await.expect("B accept stream");
                    echo(sb).await;
                });
                let sb = mpb_ctrl1.open_stream().await.expect("B accept stream");
                send_recv(sb).await;
                handle.await;
            });

            let mut mpa_ctrl1 = mpa_ctrl.clone();
            let handle_b = task::spawn(async move {
                let mut mpa_ctrl2 = mpa_ctrl1.clone();
                let handle = task::spawn(async move {
                    let sa = mpa_ctrl2.accept_stream().await.expect("accept stream");
                    echo(sa).await;
                });

                let sa = mpa_ctrl1.open_stream().await.expect("open stream");
                send_recv(sa).await;
                handle.await;
            });

            handle_a.await;
            handle_b.await;

            // close connection A and B
            mpa_ctrl.close().await.expect("A close connection");
            mpb_ctrl.close().await.expect("B close connection");
            loop_handle_a.await;
            loop_handle_b.await;

            TestResult::passed()
        })
    }
    QuickCheck::new().tests(TEST_COUNT).quickcheck(prop as fn() -> _)
}

#[test]
fn prop_accept() {
    fn prop() -> TestResult {
        task::block_on(async {
            let (a, b) = Endpoint::new();

            // create connection A
            let mpa = Connection::new(a, Config::default(), Mode::Server);
            let mut mpa_ctrl = mpa.control();
            let loop_handle_a = task::spawn(async {
                assert_eq!(mpa.streams_length(), 0);
                let mut muxer_conn = mpa;
                let _ = muxer_conn.next_stream().await;
                log::info!("A connection {} is closed", muxer_conn.id());
            });

            // create connection B
            let mpb = Connection::new(b, Config::default(), Mode::Client);
            let mut mpb_ctrl = mpb.control();
            let loop_handle_b = task::spawn(async {
                assert_eq!(mpb.streams_length(), 0);
                let mut muxer_conn = mpb;
                let _ = muxer_conn.next_stream().await;
                log::info!("B connection {} is closed", muxer_conn.id());
            });

            // B act as client
            let mut mpb_ctrl1 = mpb_ctrl.clone();
            let handle_b = task::spawn(async move {
                let mut mpb_ctrl2 = mpb_ctrl1.clone();
                let handle = task::spawn(async move {
                    let mut sb = mpb_ctrl2.accept_stream().await.expect("B accept stream");
                    assert_eq!(sb.id(), 2);
                    sb.close2().await.expect("B close stream");
                });
                let mut sb = mpb_ctrl1.open_stream().await.expect("B accept stream");
                assert_eq!(sb.id(), 1);
                sb.close2().await.expect("B close stream");

                handle.await;
            });

            // A act as server
            let mut mpa_ctrl1 = mpa_ctrl.clone();
            let handle_a = task::spawn(async move {
                let mut mpa_ctrl2 = mpa_ctrl1.clone();
                let handle = task::spawn(async move {
                    let mut sa = mpa_ctrl2.accept_stream().await.expect("accept stream");
                    assert_eq!(sa.id(), 1);
                    sa.close2().await.expect("B close stream");
                });

                let mut sa = mpa_ctrl1.open_stream().await.expect("open stream");
                assert_eq!(sa.id(), 2);
                sa.close2().await.expect("B close stream");
                handle.await;
            });

            handle_a.await;
            handle_b.await;

            // close connection A and B
            mpa_ctrl.close().await.expect("A close connection");
            mpb_ctrl.close().await.expect("B close connection");
            loop_handle_a.await;
            loop_handle_b.await;

            TestResult::passed()
        })
    }
    QuickCheck::new().tests(TEST_COUNT).quickcheck(prop as fn() -> _)
}

#[test]
fn prop_echo() {
    async fn echo(mut s: yamux_stream) {
        let mut buf = vec![0; 64];
        let n = s.read2(&mut buf).await.expect("read exact");
        s.write_all2(&buf[..n]).await.expect("write all");
        s.close2().await.expect("close stream");
    }
    async fn send_recv(mut s: yamux_stream) {
        // A send and recv
        let msg = b"Hello World";
        s.write_all2(msg).await.expect("write all");

        let mut buf = vec![0; msg.len()];
        s.read_exact2(&mut buf).await.expect("read exact");
        assert_eq!(msg, buf.as_slice());

        s.close2().await.expect("close stream");
    }
    fn prop() -> TestResult {
        task::block_on(async {
            let (a, b) = Endpoint::new();

            // create connection A
            let mpa = Connection::new(a, Config::default(), Mode::Server);
            let mut mpa_ctrl = mpa.control();
            let loop_handle_a = task::spawn(async {
                let mut muxer_conn = mpa;
                let _ = muxer_conn.next_stream().await;
                log::info!("A connection {} is closed", muxer_conn.id());
            });

            // create connection B
            let mpb = Connection::new(b, Config::default(), Mode::Client);
            let mut mpb_ctrl = mpb.control();
            let loop_handle_b = task::spawn(async {
                let mut muxer_conn = mpb;
                let _ = muxer_conn.next_stream().await;
                log::info!("B connection {} is closed", muxer_conn.id());
            });

            // B act as server
            let mut mpb_ctrl1 = mpb_ctrl.clone();
            let handle_b = task::spawn(async move {
                let sb = mpb_ctrl1.accept_stream().await.expect("B accept stream");
                echo(sb).await;
            });

            // A act as client
            let sa = mpa_ctrl.clone().open_stream().await.expect("client open stream");

            // A send and recv
            send_recv(sa).await;

            // close connection A and B
            handle_b.await;
            mpa_ctrl.close().await.expect("A close connection");
            mpb_ctrl.close().await.expect("B close connection");
            loop_handle_a.await;
            loop_handle_b.await;

            TestResult::passed()
        })
    }
    QuickCheck::new().tests(TEST_COUNT).quickcheck(prop as fn() -> _)
}

#[test]
fn prop_concurrent() {
    fn prop() -> TestResult {
        task::block_on(async {
            let (a, b) = Endpoint::new();

            // create connection A
            let mpa = Connection::new(a, Config::default(), Mode::Server);
            let mut mpa_ctrl = mpa.control();
            let loop_handle_a = task::spawn(async {
                let mut muxer_conn = mpa;
                let _ = muxer_conn.next_stream().await;
                log::info!("A connection {} is closed", muxer_conn.id());
            });

            // create connection B
            let mpb = Connection::new(b, Config::default(), Mode::Client);
            let mpb_ctrl = mpb.control();
            let loop_handle_b = task::spawn(async {
                let mut muxer_conn = mpb;
                let _ = muxer_conn.next_stream().await;
                log::info!("B connection {} is closed", muxer_conn.id());
            });

            const DATA_SIZE: usize = 100 * 1024;
            let msg = vec![0x42; DATA_SIZE];

            // B act as server
            let mut mpb_ctrl1 = mpb_ctrl.clone();
            let handle_b = task::spawn(async move {
                let mut handles = VecDeque::default();
                while let Ok(mut sb) = mpb_ctrl1.accept_stream().await {
                    let handle = task::spawn(async move {
                        let mut buf = vec![0; DATA_SIZE];
                        // B echo
                        sb.read_exact2(&mut buf).await.expect("B read exact");
                        sb.write_all2(&buf).await.expect("B write all");
                        let _ = sb.close2().await;
                    });
                    handles.push_back(handle);
                }

                for handle in handles {
                    handle.await;
                }
            });

            let mut handles = VecDeque::default();
            // A act as client
            for _ in 0..10000 {
                let mut sa = mpa_ctrl.clone().open_stream().await.expect("client open stream");
                let msg = msg.clone();
                let handle = task::spawn(async move {
                    // A send and recv
                    sa.write_all2(&msg).await.expect("A write all");

                    let mut buf = vec![0; msg.len()];
                    sa.read_exact2(&mut buf).await.expect("A read exact");

                    sa.close2().await.expect("A close stream");
                });
                handles.push_back(handle);
            }

            for handle in handles {
                handle.await;
            }

            // close connection A and B
            mpa_ctrl.close().await.expect("A close connection");
            handle_b.await;
            loop_handle_a.await;
            loop_handle_b.await;

            TestResult::passed()
        })
    }
    QuickCheck::new().tests(1).quickcheck(prop as fn() -> _)
}

#[test]
fn prop_half_close() {
    fn prop() -> TestResult {
        task::block_on(async {
            let (a, b) = Endpoint::new();
            let (tx, rx) = oneshot::channel();
            let msg = vec![0x42; 40960];

            // create connection A
            let mpa = Connection::new(a, Config::default(), Mode::Server);
            let mut mpa_ctrl = mpa.control();
            let loop_handle_a = task::spawn(async {
                let mut muxer_conn = mpa;
                let _ = muxer_conn.next_stream().await;
                log::info!("A connection {} is closed", muxer_conn.id());
            });

            // create connection B
            let mpb = Connection::new(b, Config::default(), Mode::Client);
            let mut mpb_ctrl = mpb.control();
            let loop_handle_b = task::spawn(async {
                let mut muxer_conn = mpb;
                let _ = muxer_conn.next_stream().await;
                log::info!("B connection {} is closed", muxer_conn.id());
            });

            // B act as server
            let mut mpb_ctrl1 = mpb_ctrl.clone();
            let msg1 = msg.clone();
            let handle_b = task::spawn(async move {
                let mut sb = mpb_ctrl1.accept_stream().await.expect("B accept stream");
                let _ = rx.await;
                sb.write_all2(&msg1).await.expect("B write all");
                sb.close2().await.expect("B close");
            });

            // A act as client
            let mut sa = mpa_ctrl.clone().open_stream().await.expect("client open stream");

            sa.close2().await.expect("A close stream");

            if sa.write2(b"foo").await.is_ok() {
                return TestResult::failed();
            }

            let _ = tx.send(());

            let mut buf = vec![0; msg.len()];
            sa.read_exact2(&mut buf).await.expect("A read exact");
            if !msg.eq(&buf) {
                return TestResult::failed();
            }

            // close connection A and B
            handle_b.await;
            mpa_ctrl.close().await.expect("A close connection");
            mpb_ctrl.close().await.expect("B close connection");
            loop_handle_a.await;
            loop_handle_b.await;

            TestResult::passed()
        })
    }
    QuickCheck::new().tests(TEST_COUNT).quickcheck(prop as fn() -> _)
}

#[test]
fn prop_half_close2() {
    fn prop() -> TestResult {
        task::block_on(async {
            let (a, b) = Endpoint::new();
            let msg = vec![0x42; 40960];

            // create connection A
            let mpa = Connection::new(a, Config::default(), Mode::Server);
            let mut mpa_ctrl = mpa.control();
            let handle_a = task::spawn(async {
                let mut muxer_conn = mpa;
                let _ = muxer_conn.next_stream().await;
                log::info!("A connection {} is closed", muxer_conn.id());
            });

            // create connection B
            let mpb = Connection::new(b, Config::default(), Mode::Client);
            let mut mpb_ctrl = mpb.control();
            let handle_b = task::spawn(async {
                let mut muxer_conn = mpb;
                let _ = muxer_conn.next_stream().await;
                log::info!("B connection {} is closed", muxer_conn.id());
            });

            // A act as client
            let mut sa = mpa_ctrl.clone().open_stream().await.expect("client open stream");
            sa.write_all2(&msg).await.expect("A write all");

            // B act as server
            let mut sb = mpb_ctrl.clone().accept_stream().await.expect("B accept stream");

            sb.close2().await.expect("B close stream");

            let mut buf = vec![0; msg.len()];
            sb.read_exact2(&mut buf).await.expect("B read exact");
            if !msg.eq(&buf) {
                return TestResult::failed();
            }

            // send more
            if sa.write2(&msg).await.is_err() {
                return TestResult::failed();
            }
            sa.close2().await.expect("A close stream");

            // read after eof
            let mut buf = vec![0; msg.len()];
            sb.read_exact2(&mut buf).await.expect("B read exact");
            if !msg.eq(&buf) {
                return TestResult::failed();
            }

            // EOF after close
            let mut buf = vec![0; msg.len()];
            if sb.read_exact2(&mut buf).await.is_ok() {
                return TestResult::failed();
            }

            // close connection A and B
            mpa_ctrl.close().await.expect("A close connection");
            mpb_ctrl.close().await.expect("B close connection");
            handle_a.await;
            handle_b.await;

            TestResult::passed()
        })
    }
    QuickCheck::new().tests(TEST_COUNT).quickcheck(prop as fn() -> _)
}

#[test]
fn prop_lazy_open() {
    async fn echo(mut s: yamux_stream) {
        let mut buf = vec![0; 64];
        let n = s.read2(&mut buf).await.expect("read exact");
        s.write_all2(&buf[..n]).await.expect("write all");
        s.close2().await.expect("close stream");
    }
    async fn send_recv(mut s: yamux_stream) {
        // A send and recv
        let msg = b"Hello World";
        s.write_all2(msg).await.expect("write all");

        let mut buf = vec![0; msg.len()];
        s.read_exact2(&mut buf).await.expect("read exact");
        assert_eq!(msg, buf.as_slice());

        s.close2().await.expect("close stream");
    }
    fn prop() -> TestResult {
        task::block_on(async {
            let (a, b) = Endpoint::new();
            let mut config = Config::default();
            config.set_lazy_open(true);

            // create connection A
            let mpa = Connection::new(a, config, Mode::Server);
            let mut mpa_ctrl = mpa.control();
            let handle_a = task::spawn(async {
                let mut muxer_conn = mpa;
                let _ = muxer_conn.next_stream().await;
                log::info!("A connection {} is closed", muxer_conn.id());
            });

            // create connection B
            let mpb = Connection::new(b, Config::default(), Mode::Client);
            let mut mpb_ctrl = mpb.control();
            let handle_b = task::spawn(async {
                let mut muxer_conn = mpb;
                let _ = muxer_conn.next_stream().await;
                log::info!("B connection {} is closed", muxer_conn.id());
            });

            // B act as server
            let mut mpb_ctrl1 = mpb_ctrl.clone();
            let stream_handle_b = task::spawn(async move {
                let sb = mpb_ctrl1.accept_stream().await.expect("B accept stream");
                echo(sb).await;
            });

            // A act as client
            let sa = mpa_ctrl.clone().open_stream().await.expect("client open stream");

            // A send and recv
            send_recv(sa).await;

            // close connection A and B
            stream_handle_b.await;
            mpa_ctrl.close().await.expect("A close connection");
            mpb_ctrl.close().await.expect("B close connection");
            handle_a.await;
            handle_b.await;

            TestResult::passed()
        })
    }
    QuickCheck::new().tests(TEST_COUNT).quickcheck(prop as fn() -> _)
}

#[test]
fn prop_cannot_read_after_close() {
    async fn echo(mut s: yamux_stream) {
        let mut buf = vec![0; 64];
        let n = s.read2(&mut buf).await.expect("read exact");
        s.write_all2(&buf[..n]).await.expect("write all");
        s.close2().await.expect("close stream");
    }
    fn prop() -> TestResult {
        task::block_on(async {
            let (a, b) = Endpoint::new();
            let mut config = Config::default();
            config.set_read_after_close(false);
            let config_b = config.clone();

            // create connection A
            let mpa = Connection::new(a, config, Mode::Server);
            let mut mpa_ctrl = mpa.control();
            let handle_a = task::spawn(async {
                let mut muxer_conn = mpa;
                let _ = muxer_conn.next_stream().await;
                log::info!("A connection {} is closed", muxer_conn.id());
            });

            // create connection B
            let mpb = Connection::new(b, config_b, Mode::Client);
            let mut mpb_ctrl = mpb.control();
            let handle_b = task::spawn(async {
                let mut muxer_conn = mpb;
                let _ = muxer_conn.next_stream().await;
                log::info!("B connection {} is closed", muxer_conn.id());
            });

            // B act as server
            let mut mpb_ctrl1 = mpb_ctrl.clone();
            let stream_handle_b = task::spawn(async move {
                let sb = mpb_ctrl1.accept_stream().await.expect("B accept stream");
                echo(sb).await;
            });

            // A act as client
            let mut sa = mpa_ctrl.clone().open_stream().await.expect("client open stream");

            // A send and recv
            let msg = b"Hello World";
            sa.write_all2(msg).await.expect("A write all");

            sa.close2().await.expect("A close stream");

            let mut buf = vec![0; msg.len()];
            if sa.read_exact2(&mut buf).await.is_ok() {
                return TestResult::failed();
            }

            // close connection A and B
            stream_handle_b.await;
            mpa_ctrl.close().await.expect("A close connection");
            mpb_ctrl.close().await.expect("B close connection");
            handle_a.await;
            handle_b.await;

            TestResult::passed()
        })
    }
    QuickCheck::new().tests(TEST_COUNT).quickcheck(prop as fn() -> _)
}

#[test]
fn prop_client_client() {
    fn prop() -> TestResult {
        task::block_on(async {
            let (a, b) = Endpoint::new();

            // create connection A
            let mpa = Connection::new(a, Config::default(), Mode::Client);
            let mut mpa_ctrl = mpa.control();
            let handle_a = task::spawn(async {
                let mut muxer_conn = mpa;
                let _ = muxer_conn.next_stream().await;
                log::info!("A connection {} is closed", muxer_conn.id());
            });

            // create connection B
            let mpb = Connection::new(b, Config::default(), Mode::Client);
            let mut mpb_ctrl = mpb.control();
            let handle_b = task::spawn(async {
                let mut muxer_conn = mpb;
                let _ = muxer_conn.next_stream().await;
                log::info!("B connection {} is closed", muxer_conn.id());
            });

            // new stream
            mpa_ctrl.clone().open_stream().await.expect("A open stream");
            if mpb_ctrl.clone().accept_stream().await.is_ok() {
                return TestResult::failed();
            }

            // close connection A and B
            mpa_ctrl.close().await.expect("A close connection");
            mpb_ctrl.close().await.expect("B close connection");
            handle_a.await;
            handle_b.await;

            TestResult::passed()
        })
    }
    QuickCheck::new().tests(TEST_COUNT).quickcheck(prop as fn() -> _)
}

#[test]
fn prop_server_server() {
    fn prop() -> TestResult {
        task::block_on(async {
            let (a, b) = Endpoint::new();

            // create connection A
            let mpa = Connection::new(a, Config::default(), Mode::Server);
            let mut mpa_ctrl = mpa.control();
            let handle_a = task::spawn(async {
                let mut muxer_conn = mpa;
                let _ = muxer_conn.next_stream().await;
                log::info!("A connection {} is closed", muxer_conn.id());
            });

            // create connection B
            let mpb = Connection::new(b, Config::default(), Mode::Server);
            let mut mpb_ctrl = mpb.control();
            let handle_b = task::spawn(async {
                let mut muxer_conn = mpb;
                let _ = muxer_conn.next_stream().await;
                log::info!("B connection {} is closed", muxer_conn.id());
            });

            // new stream
            mpa_ctrl.clone().open_stream().await.expect("A open stream");
            if mpb_ctrl.clone().accept_stream().await.is_ok() {
                return TestResult::failed();
            }

            // close connection A and B
            mpa_ctrl.close().await.expect("A close connection");
            mpb_ctrl.close().await.expect("B close connection");
            handle_a.await;
            handle_b.await;

            TestResult::passed()
        })
    }
    QuickCheck::new().tests(TEST_COUNT).quickcheck(prop as fn() -> _)
}

#[test]
fn prop_close_before_ack() {
    fn prop() -> TestResult {
        task::block_on(async {
            let (a, b) = Endpoint::new();

            let mpa = Connection::new(a, Config::default(), Mode::Server);
            let mut mpa_ctrl = mpa.control();
            let handle_a = task::spawn(async {
                let mut muxer_conn = mpa;
                let _ = muxer_conn.next_stream().await;
                log::info!("A connection {} is closed", muxer_conn.id());
            });

            let mpb = Connection::new(b, Config::default(), Mode::Client);
            let mut mpb_ctrl = mpb.control();
            let handle_b = task::spawn(async {
                let mut muxer_conn = mpb;
                let _ = muxer_conn.next_stream().await;
                log::info!("B connection {} is closed", muxer_conn.id());
            });

            for _ in 0..8 {
                let mut sa = mpa_ctrl.clone().open_stream().await.expect("A open stream");
                sa.close2().await.expect("A close stream");
            }

            for _ in 0..8 {
                let mut sb = mpb_ctrl.clone().accept_stream().await.expect("B accept stream");
                sb.close2().await.expect("B close stream");
            }

            // close stream before ack
            let mut sa = mpa_ctrl.clone().open_stream().await.expect("A open stream");
            sa.close2().await.expect("A close stream");

            mpa_ctrl.close().await.expect("A close connection");
            mpb_ctrl.close().await.expect("B close connection");

            handle_a.await;
            handle_b.await;

            TestResult::passed()
        })
    }
    QuickCheck::new().tests(TEST_COUNT).quickcheck(prop as fn() -> _)
}

#[test]
fn prop_stream_reset_after_conn_close() {
    fn prop() -> TestResult {
        task::block_on(async {
            let (a, b) = Endpoint::new();

            // create connection A
            let mpa = Connection::new(a, Config::default(), Mode::Server);
            let mut mpa_ctrl = mpa.control();
            let handle_a = task::spawn(async {
                let mut muxer_conn = mpa;
                let _ = muxer_conn.next_stream().await;
                log::info!("A connection {} is closed", muxer_conn.id());
            });

            // create connection B
            let mpb = Connection::new(b, Config::default(), Mode::Client);
            let mut mpb_ctrl = mpb.control();
            let handle_b = task::spawn(async {
                let mut muxer_conn = mpb;
                let _ = muxer_conn.next_stream().await;
                log::info!("B connection {} is closed", muxer_conn.id());
            });

            task::spawn(async move {
                mpa_ctrl.close().await.expect("A close connection");
            });

            // new stream
            if let Ok(mut sb) = mpb_ctrl.clone().open_stream().await {
                let _ = sb.reset().await;
            }

            // close connection A and B
            mpb_ctrl.close().await.expect("B close connection");
            handle_a.await;
            handle_b.await;

            TestResult::passed()
        })
    }

    QuickCheck::new().tests(TEST_COUNT).quickcheck(prop as fn() -> _)
}

#[test]
fn prop_stream_close_after_conn_close() {
    fn prop() -> TestResult {
        task::block_on(async {
            let (a, b) = Endpoint::new();

            // create connection A
            let mpa = Connection::new(a, Config::default(), Mode::Server);
            let mut mpa_ctrl = mpa.control();
            let handle_a = task::spawn(async {
                let mut muxer_conn = mpa;
                let _ = muxer_conn.next_stream().await;
                log::info!("A connection {} is closed", muxer_conn.id());
            });

            // create connection B
            let mpb = Connection::new(b, Config::default(), Mode::Client);
            let mut mpb_ctrl = mpb.control();
            let handle_b = task::spawn(async {
                let mut muxer_conn = mpb;
                let _ = muxer_conn.next_stream().await;
                log::info!("B connection {} is closed", muxer_conn.id());
            });

            task::spawn(async move {
                mpa_ctrl.close().await.expect("A close connection");
            });

            // new stream
            if let Ok(mut sb) = mpb_ctrl.clone().open_stream().await {
                let _ = sb.close2().await;
                let _ = sb.reset().await;
            }

            // close connection A and B
            mpb_ctrl.close().await.expect("B close connection");
            handle_a.await;
            handle_b.await;

            TestResult::passed()
        })
    }

    QuickCheck::new().tests(TEST_COUNT).quickcheck(prop as fn() -> _)
}

#[test]
fn prop_stream_write_after_conn_close() {
    fn prop() -> TestResult {
        task::block_on(async {
            let (a, b) = Endpoint::new();

            // create connection A
            let mpa = Connection::new(a, Config::default(), Mode::Server);
            let mut mpa_ctrl = mpa.control();
            let handle_a = task::spawn(async {
                let mut muxer_conn = mpa;
                let _ = muxer_conn.next_stream().await;
                log::info!("A connection {} is closed", muxer_conn.id());
            });

            // create connection B
            let mpb = Connection::new(b, Config::default(), Mode::Client);
            let mut mpb_ctrl = mpb.control();
            let handle_b = task::spawn(async {
                let mut muxer_conn = mpb;
                let _ = muxer_conn.next_stream().await;
                log::info!("B connection {} is closed", muxer_conn.id());
            });

            task::spawn(async move {
                mpa_ctrl.close().await.expect("A close connection");
            });

            // new stream
            if let Ok(mut sb) = mpb_ctrl.clone().open_stream().await {
                let _ = sb.write2(b"Hello World").await;
                let _ = sb.reset().await;
            }

            // close connection A and B
            mpb_ctrl.close().await.expect("B close connection");
            handle_a.await;
            handle_b.await;

            TestResult::passed()
        })
    }

    QuickCheck::new().tests(TEST_COUNT).quickcheck(prop as fn() -> _)
}

#[test]
fn prop_stream_read_after_conn_close() {
    fn prop() -> TestResult {
        task::block_on(async {
            let (a, b) = Endpoint::new();

            // create connection A
            let mpa = Connection::new(a, Config::default(), Mode::Server);
            let mut mpa_ctrl = mpa.control();
            let handle_a = task::spawn(async {
                let mut muxer_conn = mpa;
                let _ = muxer_conn.next_stream().await;
                log::info!("A connection {} is closed", muxer_conn.id());
            });

            // create connection B
            let mpb = Connection::new(b, Config::default(), Mode::Client);
            let mut mpb_ctrl = mpb.control();
            let handle_b = task::spawn(async {
                let mut muxer_conn = mpb;
                let _ = muxer_conn.next_stream().await;
                log::info!("B connection {} is closed", muxer_conn.id());
            });

            task::spawn(async move {
                mpa_ctrl.close().await.expect("A close connection");
            });

            // new stream
            if let Ok(mut sb) = mpb_ctrl.clone().open_stream().await {
                let mut buf = vec![0; 64];
                let _ = sb.read2(&mut buf).await;
                let _ = sb.reset().await;
            }

            // close connection A and B
            mpb_ctrl.close().await.expect("B close connection");
            handle_a.await;
            handle_b.await;

            TestResult::passed()
        })
    }

    QuickCheck::new().tests(TEST_COUNT).quickcheck(prop as fn() -> _)
}

#[test]
fn prop_goaway() {
    fn prop() -> TestResult {
        task::block_on(async {
            let (a, b) = Endpoint::new();

            // create connection A
            let mpa = Connection::new(a, Config::default(), Mode::Server);
            let mut mpa_ctrl = mpa.control();
            let handle_a = task::spawn(async {
                let mut muxer_conn = mpa;
                let _ = muxer_conn.next_stream().await;
                log::info!("A connection {} is closed", muxer_conn.id());
            });

            // create connection B
            let mpb = Connection::new(b, Config::default(), Mode::Client);
            let mut mpb_ctrl = mpb.control();
            let handle_b = task::spawn(async {
                let mut muxer_conn = mpb;
                let _ = muxer_conn.next_stream().await;
                log::info!("B connection {} is closed", muxer_conn.id());
            });

            mpa_ctrl.close().await.expect("A close connection");

            // new stream
            let mut remote_goaway = false;
            for _ in 0..100 {
                if let Ok(mut sb) = mpb_ctrl.clone().open_stream().await {
                    let _ = sb.close2().await;
                } else {
                    remote_goaway = true;
                    break;
                }
            }

            // close connection A and B
            mpb_ctrl.close().await.expect("B close connection");
            handle_a.await;
            handle_b.await;

            if remote_goaway {
                TestResult::passed()
            } else {
                TestResult::failed()
            }
        })
    }

    QuickCheck::new().tests(TEST_COUNT).quickcheck(prop as fn() -> _)
}

#[test]
fn prop_max_streams() {
    fn prop(n: usize) -> TestResult {
        task::block_on(async {
            let (a, b) = Endpoint::new();

            let max_streams = n % 100;
            let mut cfg = Config::default();
            cfg.set_max_num_streams(max_streams);

            // create connection A
            let mpa = Connection::new(a, Config::default(), Mode::Server);
            let mut mpa_ctrl = mpa.control();
            let handle_a = task::spawn(async {
                let mut muxer_conn = mpa;
                let _ = muxer_conn.next_stream().await;
                log::info!("A connection {} is closed", muxer_conn.id());
            });

            // create connection B
            let mpb = Connection::new(b, cfg, Mode::Client);
            let mut mpb_ctrl = mpb.control();
            let handle_b = task::spawn(async {
                let mut muxer_conn = mpb;
                let _ = muxer_conn.next_stream().await;
                log::info!("B connection {} is closed", muxer_conn.id());
            });

            // new stream
            let mut v = Vec::default();
            for _ in 0..max_streams {
                v.push(mpb_ctrl.clone().open_stream().await.expect("B open stream"));
            }

            let mut max_stream_err = false;
            if mpb_ctrl.clone().open_stream().await.is_err() {
                max_stream_err = true;
            }

            // close connection A and B
            mpa_ctrl.close().await.expect("A close connection");
            mpb_ctrl.close().await.expect("B close connection");
            handle_a.await;
            handle_b.await;

            if max_stream_err {
                TestResult::passed()
            } else {
                TestResult::failed()
            }
        })
    }

    QuickCheck::new().tests(TEST_COUNT).quickcheck(prop as fn(_) -> _)
}

#[test]
fn prop_stream_reset_write() {
    fn prop() -> TestResult {
        task::block_on(async {
            let (a, b) = Endpoint::new();

            // create connection A
            let mpa = Connection::new(a, Config::default(), Mode::Server);
            let mut mpa_ctrl = mpa.control();
            let loop_handle_a = task::spawn(async {
                let mut muxer_conn = mpa;
                let _ = muxer_conn.next_stream().await;
                log::info!("A connection {} is closed", muxer_conn.id());
            });

            // create connection B
            let mpb = Connection::new(b, Config::default(), Mode::Client);
            let mut mpb_ctrl = mpb.control();
            let loop_handle_b = task::spawn(async {
                let mut muxer_conn = mpb;
                let _ = muxer_conn.next_stream().await;
                log::info!("B connection {} is closed", muxer_conn.id());
            });

            // new stream
            let mut sa = mpa_ctrl.clone().open_stream().await.expect("client open stream");
            let mut sb = mpb_ctrl.clone().accept_stream().await.expect("S accept stream");
            sb.reset().await.expect("A reset");
            task::sleep(Duration::from_millis(100)).await;
            let err = sa.write_all2(b"Hello World").await.is_ok();

            // close connection A and B
            mpa_ctrl.close().await.expect("A close connection");
            mpb_ctrl.close().await.expect("B close connection");
            loop_handle_a.await;
            loop_handle_b.await;

            if err {
                TestResult::failed()
            } else {
                TestResult::passed()
            }
        })
    }
    QuickCheck::new().tests(TEST_COUNT).quickcheck(prop as fn() -> _)
}

#[test]
fn prop_stream_reset_read() {
    fn prop() -> TestResult {
        task::block_on(async {
            let (a, b) = Endpoint::new();

            // create connection A
            let mpa = Connection::new(a, Config::default(), Mode::Server);
            let mut mpa_ctrl = mpa.control();
            let loop_handle_a = task::spawn(async {
                let mut muxer_conn = mpa;
                let _ = muxer_conn.next_stream().await;
                log::info!("A connection {} is closed", muxer_conn.id());
            });

            // create connection B
            let mpb = Connection::new(b, Config::default(), Mode::Client);
            let mut mpb_ctrl = mpb.control();
            let loop_handle_b = task::spawn(async {
                let mut muxer_conn = mpb;
                let _ = muxer_conn.next_stream().await;
                log::info!("B connection {} is closed", muxer_conn.id());
            });

            // new stream
            let mut sa = mpa_ctrl.clone().open_stream().await.expect("client open stream");
            let mut sb = mpb_ctrl.clone().accept_stream().await.expect("S accept stream");

            let mut sa1 = sa.clone();
            let handle_a = task::spawn(async move {
                let mut buf = vec![0; 64];
                if sa1.read2(&mut buf).await.is_ok() {
                    TestResult::failed()
                } else {
                    TestResult::passed()
                }
            });

            let handle_b = task::spawn(async move {
                let mut buf = vec![0; 64];
                if sb.read2(&mut buf).await.is_ok() {
                    TestResult::failed()
                } else {
                    TestResult::passed()
                }
            });

            sa.reset().await.expect("A reset");

            // close connection A and B
            mpa_ctrl.close().await.expect("A close connection");
            mpb_ctrl.close().await.expect("A close connection");
            loop_handle_a.await;
            loop_handle_b.await;

            let result = futures::future::join(handle_a, handle_b).await;
            if result.0.is_failure() || result.1.is_failure() {
                TestResult::failed()
            } else {
                TestResult::passed()
            }
        })
    }
    QuickCheck::new().tests(TEST_COUNT).quickcheck(prop as fn() -> _)
}

#[test]
fn prop_accept_stream_after_close_conn() {
    fn prop() -> TestResult {
        task::block_on(async {
            let (a, b) = Endpoint::new();

            // create connection A
            let mpa = Connection::new(a, Config::default(), Mode::Server);
            let mut mpa_ctrl = mpa.control();
            let loop_handle_a = task::spawn(async {
                let mut muxer_conn = mpa;
                let _ = muxer_conn.next_stream().await;
                log::info!("A connection {} is closed", muxer_conn.id());
            });

            // create connection B
            let mpb = Connection::new(b, Config::default(), Mode::Client);
            let mpb_ctrl = mpb.control();
            let loop_handle_b = task::spawn(async {
                let mut muxer_conn = mpb;
                let _ = muxer_conn.next_stream().await;
                log::info!("B connection {} is closed", muxer_conn.id());
            });

            // new stream
            mpa_ctrl.clone().open_stream().await.expect("client open stream");

            let mut mpb_ctrl1 = mpb_ctrl.clone();
            task::spawn(async move {
                while let Ok(_stream) = mpb_ctrl1.clone().accept_stream().await {
                    mpb_ctrl1.close().await.expect("A close connection");
                    task::sleep(Duration::from_secs(1)).await;
                }
            })
            .await;

            // close connection A and B
            mpa_ctrl.close().await.expect("A close connection");
            loop_handle_a.await;
            loop_handle_b.await;

            TestResult::passed()
        })
    }
    QuickCheck::new().tests(1).quickcheck(prop as fn() -> _)
}

#[test]
fn prop_fuzz_close_connection() {
    fn prop() -> TestResult {
        task::block_on(async {
            let (a, b) = Endpoint::new();

            // create connection A
            let mpa = Connection::new(a, Config::default(), Mode::Server);
            let mpa_ctrl = mpa.control();
            let handle_a = task::spawn(async {
                let mut muxer_conn = mpa;
                let _ = muxer_conn.next_stream().await;
                log::info!("A connection {} is closed", muxer_conn.id());
            });

            // create connection B
            let mpb = Connection::new(b, Config::default(), Mode::Client);
            let mut mpb_ctrl = mpb.control();
            let handle_b = task::spawn(async {
                let mut muxer_conn = mpb;
                let _ = muxer_conn.next_stream().await;
                log::info!("B connection {} is closed", muxer_conn.id());
            });

            // close connection A and B
            for _ in 0..2 {
                let mut ctrl = mpa_ctrl.clone();
                task::spawn(async move {
                    ctrl.close().await.expect("A close connection");
                });
            }

            mpb_ctrl.close().await.expect("A close connection");
            handle_a.await;
            handle_b.await;

            TestResult::passed()
        })
    }
    QuickCheck::new().tests(1000).quickcheck(prop as fn() -> _)
}

#[test]
fn prop_closing() {
    fn prop() -> TestResult {
        task::block_on(async {
            let (a, b) = Endpoint::new();

            // create connection A
            let mpa = Connection::new(a, Config::default(), Mode::Server);
            let mut mpa_ctrl = mpa.control();
            let handle_a = task::spawn(async {
                let mut muxer_conn = mpa;
                let _ = muxer_conn.next_stream().await;
                log::info!("A connection {} is closed", muxer_conn.id());
                muxer_conn.streams_length()
            });

            // create connection B
            let mpb = Connection::new(b, Config::default(), Mode::Client);
            let mut mpb_ctrl = mpb.control();
            let handle_b = task::spawn(async {
                let mut muxer_conn = mpb;
                let _ = muxer_conn.next_stream().await;
                log::info!("B connection {} is closed", muxer_conn.id());
                muxer_conn.streams_length()
            });

            // new stream
            mpa_ctrl.clone().open_stream().await.expect("client open stream");
            mpb_ctrl.clone().accept_stream().await.expect("S accept stream");

            // close connection A and B
            mpa_ctrl.close().await.expect("A close connection");
            mpb_ctrl.close().await.expect("A close connection");
            let na = handle_a.await;
            let nb = handle_b.await;

            TestResult::from_bool(na == 0 && nb == 0)
        })
    }
    QuickCheck::new().tests(TEST_COUNT).quickcheck(prop as fn() -> _)
}

#[test]
fn prop_reset() {
    fn prop() -> TestResult {
        task::block_on(async {
            let (a, b) = Endpoint::new();

            // create connection A
            let mpa = Connection::new(a, Config::default(), Mode::Server);
            let mut mpa_ctrl = mpa.control();
            let handle_a = task::spawn(async {
                let mut muxer_conn = mpa;
                let _ = muxer_conn.next_stream().await;
                log::info!("A connection {} is closed", muxer_conn.id());
            });

            // create connection B
            let mpb = Connection::new(b, Config::default(), Mode::Client);
            let mut mpb_ctrl = mpb.control();
            let handle_b = task::spawn(async {
                let mut muxer_conn = mpb;
                let _ = muxer_conn.next_stream().await;
                log::info!("B connection {} is closed", muxer_conn.id());
            });

            // new stream
            let mut sa = mpa_ctrl.clone().open_stream().await.expect("A open stream");
            let mut sb = mpb_ctrl.clone().accept_stream().await.expect("B accept stream");

            sa.reset().await.expect("A reset");

            let mut buf = vec![0; 64];
            // expect read and write fail after reset
            if sa.read2(&mut buf).await.is_ok() {
                return TestResult::failed();
            }
            if sa.write2(b"test").await.is_ok() {
                return TestResult::failed();
            }

            task::sleep(Duration::from_millis(200)).await;

            if sb.write2(b"test").await.is_ok() {
                return TestResult::failed();
            }
            if sb.read2(&mut buf).await.is_ok() {
                return TestResult::failed();
            }

            // close connection A and B
            mpa_ctrl.close().await.expect("A close connection");
            mpb_ctrl.close().await.expect("B close connection");
            handle_a.await;
            handle_b.await;

            TestResult::passed()
        })
    }
    QuickCheck::new().tests(TEST_COUNT).quickcheck(prop as fn() -> _)
}

#[test]
fn prop_reset_after_eof() {
    fn prop() -> TestResult {
        task::block_on(async {
            let (a, b) = Endpoint::new();

            // create connection A
            let mpa = Connection::new(a, Config::default(), Mode::Server);
            let mut mpa_ctrl = mpa.control();
            let handle_a = task::spawn(async {
                let mut muxer_conn = mpa;
                let _ = muxer_conn.next_stream().await;
                log::info!("A connection {} is closed", muxer_conn.id());
            });

            // create connection B
            let mpb = Connection::new(b, Config::default(), Mode::Client);
            let mut mpb_ctrl = mpb.control();
            let handle_b = task::spawn(async {
                let mut muxer_conn = mpb;
                let _ = muxer_conn.next_stream().await;
                log::info!("B connection {} is closed", muxer_conn.id());
            });

            // new stream
            let mut sa = mpa_ctrl.clone().open_stream().await.expect("client open stream");
            let mut sb = mpb_ctrl.clone().accept_stream().await.expect("S accept stream");

            sa.close2().await.expect("sa close");

            let mut buf = vec![0; 64];
            if sb.read2(&mut buf).await.is_ok() {
                return TestResult::failed();
            }

            sb.reset().await.expect("sb reset");

            let mut buf = vec![0; 64];
            if sa.read2(&mut buf).await.is_ok() {
                return TestResult::failed();
            }

            // close connection A and B
            mpa_ctrl.close().await.expect("A close connection");
            mpb_ctrl.close().await.expect("A close connection");
            handle_a.await;
            handle_b.await;

            TestResult::passed()
        })
    }
    QuickCheck::new().tests(TEST_COUNT).quickcheck(prop as fn() -> _)
}

#[test]
fn prop_open_after_close() {
    fn prop() -> TestResult {
        task::block_on(async {
            let (a, b) = Endpoint::new();

            // create connection A
            let mpa = Connection::new(a, Config::default(), Mode::Server);
            let mpa_ctrl = mpa.control();
            let handle_a = task::spawn(async {
                let mut muxer_conn = mpa;
                let _ = muxer_conn.next_stream().await;
                log::info!("A connection {} is closed", muxer_conn.id());
            });

            // create connection B
            let mpb = Connection::new(b, Config::default(), Mode::Client);
            let mut mpb_ctrl = mpb.control();
            let handle_b = task::spawn(async {
                let mut muxer_conn = mpb;
                let _ = muxer_conn.next_stream().await;
                log::info!("B connection {} is closed", muxer_conn.id());
            });

            // new stream
            let mut sa = mpa_ctrl.clone().open_stream().await.expect("client open stream");
            let mut sb = mpb_ctrl.clone().accept_stream().await.expect("S accept stream");

            // close stream sa and sb
            sa.close2().await.expect("A close");
            sb.close2().await.expect("B close");

            // close connection A
            mpa_ctrl.clone().close().await.expect("A close connection");

            for _ in 0..2 {
                if mpa_ctrl.clone().open_stream().await.is_ok() {
                    return TestResult::failed();
                }
            }

            mpb_ctrl.close().await.expect("A close connection");
            handle_a.await;
            handle_b.await;

            TestResult::passed()
        })
    }
    QuickCheck::new().tests(TEST_COUNT).quickcheck(prop as fn() -> _)
}

#[test]
fn prop_read_after_close() {
    fn prop() -> TestResult {
        task::block_on(async {
            let (a, b) = Endpoint::new();

            // create connection A
            let mpa = Connection::new(a, Config::default(), Mode::Server);
            let mut mpa_ctrl = mpa.control();
            let handle_a = task::spawn(async {
                let mut muxer_conn = mpa;
                let _ = muxer_conn.next_stream().await;
                log::info!("A connection {} is closed", muxer_conn.id());
            });

            // create connection B
            let mpb = Connection::new(b, Config::default(), Mode::Client);
            let mut mpb_ctrl = mpb.control();
            let handle_b = task::spawn(async {
                let mut muxer_conn = mpb;
                let _ = muxer_conn.next_stream().await;
                log::info!("B connection {} is closed", muxer_conn.id());
            });

            // new stream
            let mut sa = mpa_ctrl.clone().open_stream().await.expect("client open stream");
            let mut sb = mpb_ctrl.clone().accept_stream().await.expect("S accept stream");

            sa.close2().await.expect("sa close");

            let mut buf = vec![0; 64];
            if sb.read2(&mut buf).await.is_ok() {
                return TestResult::failed();
            }

            // close connection A and B
            mpa_ctrl.close().await.expect("A close connection");
            mpb_ctrl.close().await.expect("B close connection");
            handle_a.await;
            handle_b.await;

            TestResult::passed()
        })
    }
    QuickCheck::new().tests(TEST_COUNT).quickcheck(prop as fn() -> _)
}

#[test]
fn prop_read_after_close2() {
    fn prop() -> TestResult {
        task::block_on(async {
            let (a, b) = Endpoint::new();

            let mpa = Connection::new(a, Config::default(), Mode::Server);
            let mut mpa_ctrl = mpa.control();
            let handle_a = task::spawn(async {
                let mut muxer_conn = mpa;
                let _ = muxer_conn.next_stream().await;
                log::info!("A connection {} is closed", muxer_conn.id());
            });

            let mpb = Connection::new(b, Config::default(), Mode::Client);
            let mut mpb_ctrl = mpb.control();
            let handle_b = task::spawn(async {
                let mut muxer_conn = mpb;
                let _ = muxer_conn.next_stream().await;
                log::info!("B connection {} is closed", muxer_conn.id());
            });

            let msg = b"Hello World";
            let (tx, rx) = oneshot::channel();

            let mut mpb_ctrl1 = mpb_ctrl.clone();
            task::spawn(async move {
                let mut sb = mpb_ctrl1.accept_stream().await.expect("B accept stream");
                sb.write_all2(msg).await.expect("B write all 1");
                sb.write_all2(msg).await.expect("B write all 2");
                sb.close2().await.expect("B close stream");
                let _ = tx.send(());
            });

            let mut sa = mpa_ctrl.clone().open_stream().await.expect("client open stream");

            // wait for writes to complete and close to happen (and be noticed)
            let _ = rx.await;

            let mut buf = vec![0; msg.len() * 2];
            sa.read_exact2(&mut buf).await.expect("A read exact");

            // read after close should fail with EOF
            if sa.read2(&mut buf).await.is_ok() {
                return TestResult::failed();
            }

            mpa_ctrl.close().await.expect("A close connection");
            mpb_ctrl.close().await.expect("A close connection");

            handle_a.await;
            handle_b.await;

            TestResult::passed()
        })
    }
    QuickCheck::new().tests(TEST_COUNT).quickcheck(prop as fn() -> _)
}

#[test]
fn prop_fuzz_close_stream() {
    fn prop() -> TestResult {
        task::block_on(async {
            let (a, b) = Endpoint::new();
            let (tx, rx) = oneshot::channel();

            // create connection A
            let mpa = Connection::new(a, Config::default(), Mode::Server);
            let mut mpa_ctrl = mpa.control();
            let handle_a = task::spawn(async {
                let mut muxer_conn = mpa;
                let _ = muxer_conn.next_stream().await;
                log::info!("A connection {} is closed", muxer_conn.id());
                muxer_conn.streams_length()
            });

            // create connection B
            let mpb = Connection::new(b, Config::default(), Mode::Client);
            let mut mpb_ctrl = mpb.control();
            let handle_b = task::spawn(async {
                let mut muxer_conn = mpb;
                let _ = muxer_conn.next_stream().await;
                log::info!("B connection {} is closed", muxer_conn.id());
                muxer_conn.streams_length()
            });

            // new stream

            let ctrl = mpa_ctrl.clone();
            task::spawn(async move {
                let mut handles = VecDeque::new();
                for _ in 0..100 {
                    let sa = ctrl.clone().open_stream().await.expect("client open stream");

                    for _ in 0..2 {
                        let mut sa = sa.clone();
                        let handle = task::spawn(async move {
                            sa.close2().await.expect("sa close");
                        });
                        handles.push_back(handle);
                    }
                }

                for handle in handles {
                    handle.await;
                }

                let _ = tx.send(());
            });

            let mut streams = VecDeque::new();
            for _ in 0..100 {
                let sb = mpb_ctrl.clone().accept_stream().await.expect("B accept stream");
                streams.push_back(sb);
            }

            let _ = rx.await;

            for mut stream in streams {
                stream.close2().await.expect("B close stream");
            }

            // close connection A and B
            mpa_ctrl.close().await.expect("A close connection");
            mpb_ctrl.close().await.expect("B close connection");
            let na = handle_a.await;
            let nb = handle_b.await;

            TestResult::from_bool(na == 0 && nb == 0)
        })
    }
    QuickCheck::new().tests(TEST_COUNT).quickcheck(prop as fn() -> _)
}

#[derive(Debug)]
struct Endpoint {
    incoming: EndpointReader,
    outgoing: EndpointWriter,
}

#[derive(Debug)]
struct EndpointReader {
    incoming: mpsc::UnboundedReceiver<Vec<u8>>,
    recv_buf: Vec<u8>,
}

impl EndpointReader {
    fn new(incoming: mpsc::UnboundedReceiver<Vec<u8>>) -> Self {
        EndpointReader {
            incoming,
            recv_buf: Vec::default(),
        }
    }

    #[inline]
    fn drain(&mut self, buf: &mut [u8]) -> usize {
        // Return zero if there is no data remaining in the internal buffer.
        if self.recv_buf.is_empty() {
            return 0;
        }

        // calculate number of bytes that we can copy
        let n = ::std::cmp::min(buf.len(), self.recv_buf.len());

        // Copy data to the output buffer
        buf[..n].copy_from_slice(self.recv_buf[..n].as_ref());

        // drain n bytes of recv_buf
        self.recv_buf = self.recv_buf.split_off(n);

        n
    }
}

#[async_trait]
impl ReadEx for EndpointReader {
    async fn read2(&mut self, buf: &mut [u8]) -> Result<usize, Error> {
        let copied = self.drain(buf);
        if copied > 0 {
            log::debug!("drain recv buffer data size: {:?}", copied);
            return Ok(copied);
        }
        let t = self
            .incoming
            .next()
            .await
            .ok_or_else(|| io::Error::new(io::ErrorKind::UnexpectedEof, "channel closed"))?;

        let n = t.len();
        if buf.len() >= n {
            buf[..n].copy_from_slice(t.as_ref());
            Ok(n)
        } else {
            // fill internal recv buffer
            self.recv_buf = t;
            // drain for input buffer
            let copied = self.drain(buf);
            Ok(copied)
        }
    }
}

#[derive(Debug)]
struct EndpointWriter {
    outgoing: mpsc::UnboundedSender<Vec<u8>>,
}

impl EndpointWriter {
    fn new(outgoing: mpsc::UnboundedSender<Vec<u8>>) -> Self {
        EndpointWriter { outgoing }
    }
}

#[async_trait]
impl WriteEx for EndpointWriter {
    async fn write2(&mut self, buf: &[u8]) -> Result<usize, Error> {
        let n = buf.len();
        self.outgoing
            .send(Vec::from(buf))
            .await
            .or_else(|_| Err(io::Error::new(io::ErrorKind::BrokenPipe, "send failure")))?;
        Ok(n)
    }

    async fn flush2(&mut self) -> Result<(), Error> {
        Ok(())
    }

    async fn close2(&mut self) -> Result<(), Error> {
        self.outgoing.close_channel();
        Ok(())
    }
}

impl Endpoint {
    fn new() -> (Self, Self) {
        let (tx_a, rx_a) = mpsc::unbounded();
        let (tx_b, rx_b) = mpsc::unbounded();

        let a = Endpoint {
            incoming: EndpointReader::new(rx_a),
            outgoing: EndpointWriter::new(tx_b),
        };
        let b = Endpoint {
            incoming: EndpointReader::new(rx_b),
            outgoing: EndpointWriter::new(tx_a),
        };
        (a, b)
    }
}

use async_trait::async_trait;

#[async_trait]
impl ReadEx for Endpoint {
    async fn read2(&mut self, buf: &mut [u8]) -> Result<usize, Error> {
        self.incoming.read2(buf).await
    }
}

#[async_trait]
impl WriteEx for Endpoint {
    async fn write2(&mut self, buf: &[u8]) -> Result<usize, Error> {
        self.outgoing.write2(buf).await
    }

    async fn flush2(&mut self) -> Result<(), Error> {
        self.outgoing.flush2().await
    }

    async fn close2(&mut self) -> Result<(), Error> {
        self.outgoing.flush2().await
    }
}

impl SplitEx for Endpoint {
    type Reader = EndpointReader;
    type Writer = EndpointWriter;

    fn split(self) -> (Self::Reader, Self::Writer) {
        (self.incoming, self.outgoing)
    }
}

/*
impl Stream for Endpoint {
    type Item = Result<Vec<u8>, io::Error>;

    fn poll_next(mut self: Pin<&mut Self>, cx: &mut Context) -> Poll<Option<Self::Item>> {
        let mut recver = futures::ready!(self.incoming.lock().poll_unpin(cx));
        if recver.is_terminated() {
            return Poll::Ready(None);
        }
        if let Some(b) = ready!(Pin::new(&mut recver).poll_next(cx)) {
            return Poll::Ready(Some(Ok(b)));
        }
        Poll::Pending
    }
}

impl AsyncWrite for Endpoint {
    fn poll_write(mut self: Pin<&mut Self>, cx: &mut Context, buf: &[u8]) -> Poll<io::Result<usize>> {
        if ready!(Pin::new(&mut self.outgoing).poll_ready(cx)).is_err() {
            return Poll::Ready(Err(io::ErrorKind::ConnectionAborted.into()));
        }
        let n = buf.len();
        if Pin::new(&mut self.outgoing).start_send(Vec::from(buf)).is_err() {
            return Poll::Ready(Err(io::ErrorKind::ConnectionAborted.into()));
        }
        Poll::Ready(Ok(n))
    }

    fn poll_flush(mut self: Pin<&mut Self>, cx: &mut Context) -> Poll<io::Result<()>> {
        Pin::new(&mut self.outgoing)
            .poll_flush(cx)
            .map_err(|_| io::ErrorKind::ConnectionAborted.into())
    }

    fn poll_close(mut self: Pin<&mut Self>, cx: &mut Context) -> Poll<io::Result<()>> {
        Pin::new(&mut self.outgoing)
            .poll_close(cx)
            .map_err(|_| io::ErrorKind::ConnectionAborted.into())
    }
}
 */<|MERGE_RESOLUTION|>--- conflicted
+++ resolved
@@ -20,14 +20,9 @@
 
 use async_std::task;
 use futures::channel::oneshot;
-<<<<<<< HEAD
 use futures::io::Error;
 use futures::{channel::mpsc, SinkExt, StreamExt};
-use libp2prs_traits::{ReadEx, Split, WriteEx};
-=======
-use futures::{channel::mpsc, StreamExt, SinkExt};
-use libp2prs_traits::{ReadEx, WriteEx, SplitEx};
->>>>>>> 1a9a9bfa
+use libp2prs_traits::{ReadEx, SplitEx, WriteEx};
 use libp2prs_yamux::{
     connection::{stream::Stream as yamux_stream, Connection, Mode},
     Config,
