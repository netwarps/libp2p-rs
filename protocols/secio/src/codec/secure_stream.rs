use log::{debug, trace};

use std::{cmp::min, io};

use crate::{codec::Hmac, crypto::BoxStreamCipher, error::SecioError};

use async_trait::async_trait;
<<<<<<< HEAD
=======
use libp2prs_traits::{ReadEx, WriteEx, SplitEx};
>>>>>>> 1a9a9bfa
use futures::io::Error;
use libp2prs_traits::{ReadEx, Split, WriteEx};

/// SecureStreamReader
pub struct SecureStreamReader<R> {
    socket: R,

    max_frame_len: usize,

    decode_hmac: Option<Hmac>,
    decode_cipher: BoxStreamCipher,

    /// recv buffer
    /// internal buffer for 'message too big'
    ///
    /// when the input buffer is not big enough to hold the entire
    /// frame from the underlying Framed<>, the frame will be filled
    /// into this buffer so that multiple following 'read' will eventually
    /// get the message correctly
    recv_buf: Vec<u8>,
}

impl<R> SecureStreamReader<R>
where
    R: ReadEx + 'static,
{
    fn new(reader: R, max_frame_len: usize, decode_cipher: BoxStreamCipher, decode_hmac: Option<Hmac>) -> Self {
        SecureStreamReader {
            socket: reader,
            max_frame_len,
            decode_cipher,
            decode_hmac,
            recv_buf: Vec::default(),
        }
    }

    #[inline]
    fn drain(&mut self, buf: &mut [u8]) -> usize {
        // Return zero if there is no data remaining in the internal buffer.
        if self.recv_buf.is_empty() {
            return 0;
        }

        // calculate number of bytes that we can copy
        let n = ::std::cmp::min(buf.len(), self.recv_buf.len());

        // Copy data to the output buffer
        buf[..n].copy_from_slice(self.recv_buf[..n].as_ref());

        // drain n bytes of recv_buf
        self.recv_buf = self.recv_buf.split_off(n);

        n
    }

    /// Decoding data
    #[inline]
    fn decode_buffer(&mut self, mut frame: Vec<u8>) -> Result<Vec<u8>, SecioError> {
        if let Some(ref mut hmac) = self.decode_hmac {
            if frame.len() < hmac.num_bytes() {
                debug!("frame too short when decoding secio frame");
                return Err(SecioError::FrameTooShort);
            }

            let content_length = frame.len() - hmac.num_bytes();
            {
                let (crypted_data, expected_hash) = frame.split_at(content_length);
                debug_assert_eq!(expected_hash.len(), hmac.num_bytes());

                if !hmac.verify(crypted_data, expected_hash) {
                    debug!("hmac mismatch when decoding secio frame");
                    return Err(SecioError::HmacNotMatching);
                }
            }

            frame.truncate(content_length);
        }

        let out = self.decode_cipher.decrypt(&frame)?;

        Ok(out)
    }
}

#[async_trait]
impl<R> ReadEx for SecureStreamReader<R>
where
    R: ReadEx + 'static,
{
    async fn read2(&mut self, buf: &mut [u8]) -> io::Result<usize> {
        // when there is something in recv_buffer
        let copied = self.drain(buf);
        if copied > 0 {
            debug!("drain recv buffer data size: {:?}", copied);
            return Ok(copied);
        }

        let t = self.socket.read_one_fixed(self.max_frame_len).await?;

        debug!("receive encrypted data size: {:?}", t.len());

        let decoded = self.decode_buffer(t).map_err::<io::Error, _>(|err| err.into())?;

        // when input buffer is big enough
        let n = decoded.len();
        if buf.len() >= n {
            buf[..n].copy_from_slice(decoded.as_ref());
            Ok(n)
        } else {
            // fill internal recv buffer
            self.recv_buf = decoded;
            // drain for input buffer
            let copied = self.drain(buf);
            Ok(copied)
        }
    }
}

/// SecureStreamWriter
pub struct SecureStreamWriter<W> {
    socket: W,

    encode_hmac: Option<Hmac>,
    encode_cipher: BoxStreamCipher,
}

impl<W> SecureStreamWriter<W>
where
    W: WriteEx + 'static,
{
    fn new(writer: W, encode_cipher: BoxStreamCipher, encode_hmac: Option<Hmac>) -> Self {
        SecureStreamWriter {
            socket: writer,
            encode_cipher,
            encode_hmac,
        }
    }

    /// Encoding buffer
    #[inline]
    fn encode_buffer(&mut self, buf: &[u8]) -> Vec<u8> {
        let mut out = self.encode_cipher.encrypt(buf).unwrap();
        if let Some(ref mut hmac) = self.encode_hmac {
            let signature = hmac.sign(&out[..]);
            out.extend_from_slice(signature.as_ref());
        }
        out
    }
}

#[async_trait]
impl<W> WriteEx for SecureStreamWriter<W>
where
    W: WriteEx + 'static,
{
    async fn write2(&mut self, buf: &[u8]) -> io::Result<usize> {
        debug!("start sending plain data: {:?}", buf);

        let frame = self.encode_buffer(buf);
        trace!("start sending encrypted data size: {:?}", frame.len());
        self.socket.write_one_fixed(frame.as_ref()).await?;
        Ok(buf.len())
    }

    async fn flush2(&mut self) -> io::Result<()> {
        self.socket.flush2().await
    }
    async fn close2(&mut self) -> io::Result<()> {
        self.socket.close2().await
    }
}

/// Encrypted stream
pub struct SecureStream<R, W> {
    reader: SecureStreamReader<R>,
    writer: SecureStreamWriter<W>,
    /// denotes a sequence of bytes which are expected to be
    /// found at the beginning of the stream and are checked for equality
    nonce: Vec<u8>,
}

#[allow(clippy::too_many_arguments)]
impl<R, W> SecureStream<R, W>
where
    R: ReadEx + 'static,
    W: WriteEx + 'static,
{
    /// New a secure stream
    pub(crate) fn new(
        reader: R,
        writer: W,
        max_frame_len: usize,
        decode_cipher: BoxStreamCipher,
        decode_hmac: Option<Hmac>,
        encode_cipher: BoxStreamCipher,
        encode_hmac: Option<Hmac>,
        nonce: Vec<u8>,
    ) -> Self {
        SecureStream {
            reader: SecureStreamReader::new(reader, max_frame_len, decode_cipher, decode_hmac),
            writer: SecureStreamWriter::new(writer, encode_cipher, encode_hmac),
            nonce,
        }
    }

    /// Verify nonce between local and remote
    pub(crate) async fn verify_nonce(&mut self) -> Result<(), SecioError> {
        if !self.nonce.is_empty() {
            let mut nonce = self.nonce.clone();
            let nonce_len = self.read2(&mut nonce).await?;

            trace!("verify_nonce nonce={}, my_nonce={}", nonce_len, self.nonce.len());

            let n = min(nonce.len(), self.nonce.len());
            if nonce[..n] != self.nonce[..n] {
                return Err(SecioError::NonceVerificationFailed);
            }
            self.nonce.drain(..n);
            self.nonce.shrink_to_fit();
        }

        Ok(())
    }
}

#[async_trait]
impl<R, W> ReadEx for SecureStream<R, W>
where
    R: ReadEx + 'static,
    W: WriteEx + 'static,
{
    async fn read2(&mut self, buf: &mut [u8]) -> Result<usize, Error> {
        self.reader.read2(buf).await
    }
}

#[async_trait]
impl<R, W> WriteEx for SecureStream<R, W>
where
    R: ReadEx + 'static,
    W: WriteEx + 'static,
{
    async fn write2(&mut self, buf: &[u8]) -> io::Result<usize> {
        self.writer.write2(buf).await
    }

    async fn flush2(&mut self) -> io::Result<()> {
        self.writer.flush2().await
    }
    async fn close2(&mut self) -> io::Result<()> {
        self.writer.close2().await
    }
}

impl<R, W> SplitEx for SecureStream<R, W>
where
    R: ReadEx + Unpin + 'static,
    W: WriteEx + Unpin + 'static,
{
    type Reader = SecureStreamReader<R>;
    type Writer = SecureStreamWriter<W>;

    fn split(self) -> (Self::Reader, Self::Writer) {
        (self.reader, self.writer)
    }
}

#[cfg(test)]
mod tests {
    use super::{Hmac, SecureStream};
    use crate::crypto::{cipher::CipherType, new_stream, CryptoMode};
    use crate::Digest;
    use async_std::task;
    use bytes::BytesMut;
    use futures::channel;
<<<<<<< HEAD
    use libp2prs_traits::{ReadEx, Split, WriteEx};
=======
    use libp2prs_traits::{ReadEx, WriteEx, SplitEx};
>>>>>>> 1a9a9bfa

    fn test_decode_encode(cipher: CipherType) {
        let cipher_key = (0..cipher.key_size()).map(|_| rand::random::<u8>()).collect::<Vec<_>>();
        let _hmac_key: [u8; 32] = rand::random();
        let iv = (0..cipher.iv_size()).map(|_| rand::random::<u8>()).collect::<Vec<_>>();

        let data = b"hello world";

        let mut encode_cipher = new_stream(cipher, &cipher_key, &iv, CryptoMode::Encrypt);
        let mut decode_cipher = new_stream(cipher, &cipher_key, &iv, CryptoMode::Decrypt);

        let (mut decode_hmac, mut encode_hmac): (Option<Hmac>, Option<Hmac>) = match cipher {
            CipherType::ChaCha20Poly1305 | CipherType::Aes128Gcm | CipherType::Aes256Gcm => (None, None),
            _ => {
                let encode_hmac = Hmac::from_key(Digest::Sha256, &_hmac_key);
                let decode_hmac = encode_hmac.clone();
                (Some(decode_hmac), Some(encode_hmac))
            }
        };

        let mut encode_data = encode_cipher.encrypt(&data[..]).unwrap();
        if encode_hmac.is_some() {
            let signature = encode_hmac.as_mut().unwrap().sign(&encode_data[..]);
            encode_data.extend_from_slice(signature.as_ref());
        }

        if decode_hmac.is_some() {
            let content_length = encode_data.len() - decode_hmac.as_mut().unwrap().num_bytes();

            let (crypted_data, expected_hash) = encode_data.split_at(content_length);

            assert!(decode_hmac.as_mut().unwrap().verify(crypted_data, expected_hash));

            encode_data.truncate(content_length);
        }

        let decode_data = decode_cipher.decrypt(&encode_data).unwrap();

        assert_eq!(&decode_data[..], &data[..]);
    }

    fn secure_codec_encode_then_decode(cipher: CipherType) {
        let cipher_key: [u8; 32] = rand::random();
        let cipher_key_clone = cipher_key;
        let iv = (0..cipher.iv_size()).map(|_| rand::random::<u8>()).collect::<Vec<_>>();
        let iv_clone = iv.clone();
        let key_size = cipher.key_size();
        let hmac_key: [u8; 16] = rand::random();
        let _hmac_key_clone = hmac_key;
        let data = b"hello world";
        let data_clone = &*data;
        let nonce = vec![0, 1, 2, 3, 4, 5, 6, 7, 8, 9];

        let (sender, receiver) = channel::oneshot::channel::<bytes::BytesMut>();
        let (addr_sender, addr_receiver) = channel::oneshot::channel::<::std::net::SocketAddr>();

        task::spawn(async move {
            let listener = async_std::net::TcpListener::bind("127.0.0.1:0").await.unwrap();
            let listener_addr = listener.local_addr().unwrap();
            let _res = addr_sender.send(listener_addr);
            let (socket, _) = listener.accept().await.unwrap();
            let nonce2 = nonce.clone();
            let (decode_hmac, encode_hmac) = match cipher {
                CipherType::ChaCha20Poly1305 | CipherType::Aes128Gcm | CipherType::Aes256Gcm => (None, None),
                _ => (
                    Some(Hmac::from_key(Digest::Sha256, &_hmac_key_clone)),
                    Some(Hmac::from_key(Digest::Sha256, &_hmac_key_clone)),
                ),
            };
            let (reader, writer) = socket.split();
            let mut handle = SecureStream::new(
                reader,
                writer,
                4096_usize,
                new_stream(cipher, &cipher_key_clone[..key_size], &iv_clone, CryptoMode::Decrypt),
                decode_hmac,
                new_stream(cipher, &cipher_key_clone[..key_size], &iv_clone, CryptoMode::Encrypt),
                encode_hmac,
                nonce2,
            );

            let mut data = [0u8; 11];
            handle.read2(&mut data).await.unwrap();
            let _res = sender.send(BytesMut::from(&data[..]));
        });

        task::spawn(async move {
            let listener_addr = addr_receiver.await.unwrap();
            let stream = async_std::net::TcpStream::connect(&listener_addr).await.unwrap();
            let (decode_hmac, encode_hmac) = match cipher {
                CipherType::ChaCha20Poly1305 | CipherType::Aes128Gcm | CipherType::Aes256Gcm => (None, None),
                _ => (
                    Some(Hmac::from_key(Digest::Sha256, &_hmac_key_clone)),
                    Some(Hmac::from_key(Digest::Sha256, &_hmac_key_clone)),
                ),
            };
            let (reader, writer) = stream.split();
            let mut handle = SecureStream::new(
                reader,
                writer,
                4096_usize,
                new_stream(cipher, &cipher_key_clone[..key_size], &iv, CryptoMode::Decrypt),
                decode_hmac,
                new_stream(cipher, &cipher_key_clone[..key_size], &iv, CryptoMode::Encrypt),
                encode_hmac,
                Vec::new(),
            );

            let _res = handle.write2(&data_clone[..]).await;
        });

        task::block_on(async move {
            let received = receiver.await.unwrap();
            assert_eq!(received.to_vec(), data);
        });
    }

    #[test]
    fn test_encode_decode_aes128ctr() {
        test_decode_encode(CipherType::Aes128Ctr);
    }

    #[test]
    fn test_encode_decode_aes128gcm() {
        test_decode_encode(CipherType::Aes128Gcm);
    }

    #[test]
    fn test_encode_decode_aes256gcm() {
        test_decode_encode(CipherType::Aes256Gcm);
    }

    #[test]
    fn test_encode_decode_chacha20poly1305() {
        test_decode_encode(CipherType::ChaCha20Poly1305);
    }

    #[test]
    fn secure_codec_encode_then_decode_aes128gcm() {
        secure_codec_encode_then_decode(CipherType::Aes128Gcm);
    }

    #[test]
    fn secure_codec_encode_then_decode_aes256gcm() {
        secure_codec_encode_then_decode(CipherType::Aes256Gcm);
    }

    #[test]
    fn secure_codec_encode_then_decode_chacha20poly1305() {
        secure_codec_encode_then_decode(CipherType::ChaCha20Poly1305);
    }
}<|MERGE_RESOLUTION|>--- conflicted
+++ resolved
@@ -5,12 +5,8 @@
 use crate::{codec::Hmac, crypto::BoxStreamCipher, error::SecioError};
 
 use async_trait::async_trait;
-<<<<<<< HEAD
-=======
-use libp2prs_traits::{ReadEx, WriteEx, SplitEx};
->>>>>>> 1a9a9bfa
 use futures::io::Error;
-use libp2prs_traits::{ReadEx, Split, WriteEx};
+use libp2prs_traits::{ReadEx, SplitEx, WriteEx};
 
 /// SecureStreamReader
 pub struct SecureStreamReader<R> {
@@ -284,11 +280,7 @@
     use async_std::task;
     use bytes::BytesMut;
     use futures::channel;
-<<<<<<< HEAD
-    use libp2prs_traits::{ReadEx, Split, WriteEx};
-=======
-    use libp2prs_traits::{ReadEx, WriteEx, SplitEx};
->>>>>>> 1a9a9bfa
+    use libp2prs_traits::{ReadEx, SplitEx, WriteEx};
 
     fn test_decode_encode(cipher: CipherType) {
         let cipher_key = (0..cipher.key_size()).map(|_| rand::random::<u8>()).collect::<Vec<_>>();
