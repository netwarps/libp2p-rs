pub mod control;
pub mod stream;

use futures::{
    channel::{mpsc, oneshot},
    future::{select, Either},
    prelude::*,
    select,
    stream::FusedStream,
};
use futures_timer::Delay;

use crate::{
    error::ConnectionError,
    frame::{io, Frame, FrameDecodeError, StreamID, Tag},
    pause::Pausable,
};
use control::Control;
use libp2p_traits::{ext::split::WriteHalf, ReadEx, ReadExt2, WriteEx};
use nohash_hasher::IntMap;
use std::collections::VecDeque;
use std::fmt;
use std::pin::Pin;
use std::time::Duration;
use stream::{State, Stream};

/// `Control` to `Connection` commands.
#[derive(Debug)]
pub enum ControlCommand {
    /// Open a new stream to the remote end.
    OpenStream(oneshot::Sender<Result<Stream>>),
    /// Open a new stream to the remote end.
    AcceptStream(oneshot::Sender<Result<Stream>>),
    /// Close the whole connection.
    CloseConnection(oneshot::Sender<()>),
}

/// `Stream` to `Connection` commands.
#[derive(Debug)]
pub(crate) enum StreamCommand {
    /// A new frame should be sent to the remote.
    SendFrame(Frame, oneshot::Sender<()>),
    /// Close a stream.
    ResetStream(Frame),
    /// Close a stream.
    CloseStream(Frame),
}

/// The connection identifier.
///
/// Randomly generated, this is mainly intended to improve log output.
#[derive(Clone, Copy)]
pub struct Id(u32);

impl Id {
    /// Create a random connection ID.
    pub(crate) fn random() -> Self {
        Id(rand::random())
    }
}

impl fmt::Debug for Id {
    fn fmt(&self, f: &mut fmt::Formatter) -> fmt::Result {
        write!(f, "{:08x}", self.0)
    }
}

impl fmt::Display for Id {
    fn fmt(&self, f: &mut fmt::Formatter) -> fmt::Result {
        write!(f, "{:08x}", self.0)
    }
}

/// This enum captures the various stages of shutting down the connection.
#[derive(Debug)]
enum Shutdown {
    /// We are open for business.
    NotStarted,
    /// We have received a `ControlCommand::Close` and are shutting
    /// down operations. The `Sender` will be informed once we are done.
    InProgress(oneshot::Sender<()>),
    /// The shutdown is complete and we are closed for good.
    Complete,
}

impl Shutdown {
    fn has_not_started(&self) -> bool {
        if let Shutdown::NotStarted = self {
            true
        } else {
            false
        }
    }

    fn is_in_progress(&self) -> bool {
        if let Shutdown::InProgress(_) = self {
            true
        } else {
            false
        }
    }

    fn is_complete(&self) -> bool {
        if let Shutdown::Complete = self {
            true
        } else {
            false
        }
    }
}

/// Arbitrary limit of our internal command channels.
///
/// Since each `mpsc::Sender` gets a guaranteed slot in a channel the
/// actual upper bound is this value + number of clones.
const MAX_COMMAND_BACKLOG: usize = 32;
const RECEIVE_TIMEOUT: Duration = Duration::from_secs(5);

type Result<T> = std::result::Result<T, ConnectionError>;

pub struct Connection<T> {
    id: Id,
    reader: Pin<Box<dyn FusedStream<Item = std::result::Result<Frame, FrameDecodeError>> + Send>>,
    writer: io::IO<WriteHalf<T>>,
    is_closed: bool,
    shutdown: Shutdown,
    next_stream_id: u32,
    streams: IntMap<StreamID, mpsc::Sender<Vec<u8>>>,
    streams_stat: IntMap<StreamID, State>,
    stream_sender: mpsc::Sender<StreamCommand>,
    stream_receiver: mpsc::Receiver<StreamCommand>,
    control_sender: mpsc::Sender<ControlCommand>,
    control_receiver: Pausable<mpsc::Receiver<ControlCommand>>,
    waiting_stream_sender: Option<oneshot::Sender<Result<stream::Stream>>>,
    pending_streams: VecDeque<stream::Stream>,
}

impl<T: ReadEx + WriteEx + Unpin + Send + 'static> Connection<T> {
    pub fn new(socket: T) -> Self {
        let id = Id::random();
        log::debug!("new connection: {}", id);

        let (reader, writer) = socket.split2();
        let reader = io::IO::new(id, reader);
        let reader =
            futures::stream::unfold(reader, |mut io| async { Some((io.recv_frame().await, io)) });
        let reader = Box::pin(reader);

        let writer = io::IO::new(id, writer);
        let (stream_sender, stream_receiver) = mpsc::channel(MAX_COMMAND_BACKLOG);
        let (control_sender, control_receiver) = mpsc::channel(MAX_COMMAND_BACKLOG);

        Connection {
            id,
            reader,
            writer,
            is_closed: false,
            next_stream_id: 0,
            shutdown: Shutdown::NotStarted,
            streams: IntMap::default(),
            streams_stat: IntMap::default(),
            stream_sender,
            stream_receiver,
            control_sender,
            control_receiver: Pausable::new(control_receiver),
            waiting_stream_sender: None,
            pending_streams: VecDeque::default(),
        }
    }
    /// Returns the id of the connection
    pub fn id(&self) -> Id {
        self.id
    }

    // The param of control must be
    pub fn control(&self) -> Control {
        Control::new(self.control_sender.clone())
    }

    pub async fn next_stream(&mut self) -> Result<()> {
        if self.is_closed {
            log::debug!("{}: connection is closed", self.id);
            return Ok(());
        }

        let result = self.handle_coming().await;
        log::info!("{}: error exit, {:?}", self.id, result);

        self.is_closed = true;

        if let Some(sender) = self.waiting_stream_sender.take() {
            sender.send(Err(ConnectionError::Closed)).expect("send err");
        }

        // Close and drain the control command receiver.
        if !self.control_receiver.stream().is_terminated() {
            if self.control_receiver.is_paused() {
                self.control_receiver.unpause();
            }
            self.control_receiver.stream().close();

            while let Some(cmd) = self.control_receiver.next().await {
                match cmd {
                    ControlCommand::OpenStream(reply) => {
                        let _ = reply.send(Err(ConnectionError::Closed));
                    }
                    ControlCommand::AcceptStream(reply) => {
                        let _ = reply.send(Err(ConnectionError::Closed));
                    }
                    ControlCommand::CloseConnection(reply) => {
                        let _ = reply.send(());
                    }
                }
            }
        }

        self.drop_all_streams().await;
        // Close and drain the stream command receiver.
        if !self.stream_receiver.is_terminated() {
            self.stream_receiver.close();
            while self.stream_receiver.next().await.is_some() {
                // drop it
                log::info!("drop stream receiver frame");
            }
        }

        result
    }

    pub async fn handle_coming(&mut self) -> Result<()> {
        loop {
            select! {
                // handle incoming
                frame = self.reader.next() => {
                    if let Some(f) = frame {
                        let frame = f?;
                        self.on_frame(frame).await?;
                    }
                }
                // handle outcoming
                scmd = self.stream_receiver.next() => {
                    self.on_stream_command(scmd).await?;
                }
                ccmd = self.control_receiver.next() => {
                    self.on_control_command(ccmd).await?;
                }
            }
        }
    }

    async fn on_frame(&mut self, frame: Frame) -> Result<()> {
        log::info!("{}: received: {}", self.id, frame.header());
        match frame.header().tag() {
            Tag::NewStream => {
                let stream_id = frame.header().stream_id();
                if self.streams_stat.contains_key(&stream_id) {
                    log::error!(
                        "received NewStream message for existing stream: {}",
                        stream_id
                    );
                    return Err(ConnectionError::Io(std::io::ErrorKind::InvalidData.into()));
                }

                let (stream_sender, stream_receiver) = mpsc::channel(MAX_COMMAND_BACKLOG);
                self.streams.insert(stream_id, stream_sender);
                self.streams_stat.insert(stream_id, State::Open);

                let stream = Stream::new(
                    stream_id,
                    self.id,
                    self.stream_sender.clone(),
                    stream_receiver,
                );

                log::info!("{}: new inbound {} of {}", self.id, stream, self);
                if let Some(sender) = self.waiting_stream_sender.take() {
                    sender.send(Ok(stream)).expect("send err");
                } else {
                    self.pending_streams.push_back(stream);
                }
            }
            Tag::Message => {
                let stream_id = frame.header().stream_id();
                if let Some(stat) = self.streams_stat.get(&stream_id) {
                    // if remote had close stream, ingore this stream's frame
                    if *stat == State::RecvClosed {
                        return Ok(());
                    }
                } else {
                    return Ok(());
                }

                let mut reset = false;
                let mut dropped = false;
                // If stream is closed, ignore frame
                if let Some(sender) = self.streams.get_mut(&stream_id) {
                    if !sender.is_closed() {
                        let sender = sender.send(frame.body().to_vec());
                        if send_channel_timeout(sender, RECEIVE_TIMEOUT).await.is_err() {
                            // reset stream
                            log::error!("stream {} send timeout, Reset it", stream_id);
                            reset = true;
                            // info.sender.close().await;
                            let frame = Frame::reset_frame(stream_id);
                            self.writer
                                .send_frame(&frame)
                                .await
                                .or(Err(ConnectionError::Closed))?;
                        }
                    } else {
                        dropped = true;
                    }
                }
                // If the stream is dropped, remove sender from streams
                if dropped {
                    self.streams.remove(&stream_id);
                }
                if reset {
                    self.streams.remove(&stream_id);
                    self.streams_stat.remove(&stream_id);
                }
            }
            Tag::Close => {
                let stream_id = frame.header().stream_id();
                log::info!("{}: remote close stream {} of {}", self.id, stream_id, self);
                if let Some(stat) = self.streams_stat.get_mut(&stream_id) {
                    match stat {
                        State::Open => {
                            self.streams.remove(&stream_id);
                            *stat = State::RecvClosed;
                        }
                        State::SendClosed => {
                            *stat = State::Closed;
                        }
                        _ => {}
                    }
                }
            }
            Tag::Reset => {
                let stream_id = frame.header().stream_id();
                log::error!("{}: remote reset stream {} of {}", self.id, stream_id, self);
                self.streams_stat.remove(&stream_id);
                self.streams.remove(&stream_id);
            }
        };

        Ok(())
    }

    /// Process a command from one of our `Stream`s.
    async fn on_stream_command(&mut self, cmd: Option<StreamCommand>) -> Result<()> {
        match cmd {
            Some(StreamCommand::SendFrame(frame, reply)) => {
                let stream_id = frame.stream_id();
<<<<<<< HEAD
                if let Some(stat) = self.streams_stat.get(&stream_id) {
                    if stat.can_write() {
                        log::info!("{}: sending: {}", self.id, frame.header());
                        self.writer
                            .send_frame(&frame)
                            .await
                            .or(Err(ConnectionError::Closed))?;

                        reply.send(());
                    } else {
                        log::info!("{}: stream {} have been removed", self.id, stream_id);
                        drop(reply);
                    }
=======
                if self.streams.contains_key(&stream_id) {
                    log::info!("{}: sending: {}", self.id, frame.header());
                    self.writer
                        .send_frame(&frame)
                        .await
                        .or(Err(ConnectionError::Closed))?;

                    let _ = reply.send(());
                } else {
                    log::info!("{}: stream {} have been removed", self.id, stream_id);
                    drop(reply);
>>>>>>> b660e504
                }
            }
            Some(StreamCommand::CloseStream(frame)) => {
                let stream_id = frame.stream_id();
                log::info!("{}: closing stream {} of {}", self.id, stream_id, self);
                // step1: send close frame
                self.writer
                    .send_frame(&frame)
                    .await
                    .or(Err(ConnectionError::Closed))?;

                // step2: remove stream
                if let Some(stat) = self.streams_stat.get_mut(&stream_id) {
                    match stat {
                        State::Open => {
                            *stat = State::SendClosed;
                        }
                        State::RecvClosed => {
                            *stat = State::Closed;
                        }
                        _ => {}
                    }
                }
            }
            Some(StreamCommand::ResetStream(frame)) => {
                let stream_id = frame.stream_id();
                log::info!("{}: reset stream {} of {}", self.id, stream_id, self);
                // step1: send close frame
                self.writer
                    .send_frame(&frame)
                    .await
                    .or(Err(ConnectionError::Closed))?;

                // step2: remove stream
                self.streams_stat.remove(&stream_id);
                self.streams.remove(&stream_id);
            }
            None => {
                // We only get to this point when `self.stream_receiver`
                // was closed which only happens in response to a close control
                // command. Now that we are at the end of the stream command queue,
                // we send the final term frame to the remote and complete the
                // closure.
                debug_assert!(self.control_receiver.is_paused());
                self.control_receiver.unpause();
                self.control_receiver.stream().close();
            }
        }
        Ok(())
    }

    /// Process a command from a `Control`.
    ///
    /// We only process control commands if we are not in the process of closing
    /// the connection. Only once we finished closing will we drain the remaining
    /// commands and reply back that we are closed.
    async fn on_control_command(&mut self, cmd: Option<ControlCommand>) -> Result<()> {
        match cmd {
            Some(ControlCommand::OpenStream(reply)) => {
                if self.shutdown.is_complete() {
                    // We are already closed so just inform the control.
                    let _ = reply.send(Err(ConnectionError::Closed));
                    return Ok(());
                }

                let stream_id = self.next_stream_id()?;
                let (stream_sender, stream_receiver) = mpsc::channel(MAX_COMMAND_BACKLOG);
                self.streams.insert(stream_id, stream_sender);
                self.streams_stat.insert(stream_id, State::Open);

                log::info!("{}: new outbound {} of {}", self.id, stream_id, self);

                // send to peer with new stream frame
                let body = format!("{}", stream_id.val());
                let frame = Frame::new_stream_frame(stream_id, body.as_bytes());
                self.writer
                    .send_frame(&frame)
                    .await
                    .or(Err(ConnectionError::Closed))?;

                let stream = Stream::new(
                    stream_id,
                    self.id,
                    self.stream_sender.clone(),
                    stream_receiver,
                );
                reply.send(Ok(stream)).expect("send err");
            }
            Some(ControlCommand::AcceptStream(reply)) => {
                if self.waiting_stream_sender.is_some() {
                    reply.send(Err(ConnectionError::Closed)).expect("send err");
                    return Ok(());
                }

                if let Some(stream) = self.pending_streams.pop_front() {
                    reply.send(Ok(stream)).expect("send err");
                } else {
                    self.waiting_stream_sender = Some(reply);
                }
            }
            Some(ControlCommand::CloseConnection(reply)) => {
                if !self.shutdown.has_not_started() {
                    log::info!("shutdown had started, ingore this request");
                    let _ = reply.send(());
                    return Ok(());
                }
                self.shutdown = Shutdown::InProgress(reply);
                log::info!("closing connection {}", self);
                self.stream_receiver.close();
                self.control_receiver.pause();
            }
            None => {
                // We only get here after the whole connection shutdown is complete.
                // No further processing of commands of any kind or incoming frames
                // will happen.
                debug_assert!(self.shutdown.is_in_progress());
                log::info!("{}: closing {}", self.id, self);

                let shutdown = std::mem::replace(&mut self.shutdown, Shutdown::Complete);
                if let Shutdown::InProgress(tx) = shutdown {
                    // Inform the `Control` that initiated the shutdown.
                    let _ = tx.send(());
                }
                self.writer.close().await.or(Err(ConnectionError::Closed))?;

                return Err(ConnectionError::Closed);
            }
        }
        Ok(())
    }
}

async fn send_channel_timeout<F>(future: F, timeout: Duration) -> std::io::Result<()>
where
    F: Future + Unpin,
{
    let output = select(future, Delay::new(timeout)).await;
    match output {
        Either::Left((_, _)) => Ok(()),
        Either::Right(_) => Err(std::io::ErrorKind::TimedOut.into()),
    }
}

impl<T> fmt::Display for Connection<T> {
    fn fmt(&self, f: &mut fmt::Formatter) -> fmt::Result {
        write!(
            f,
            "(Connection {} (streams {}))",
            self.id,
            self.streams.len()
        )
    }
}

impl<T> Connection<T> {
    // next_stream_id is only used to get stream id when open stream
    fn next_stream_id(&mut self) -> Result<StreamID> {
        let proposed = StreamID::new(self.next_stream_id, true);
        self.next_stream_id = self
            .next_stream_id
            .checked_add(1)
            .ok_or(ConnectionError::NoMoreStreamIds)?;

        Ok(proposed)
    }

    pub fn streams_length(&self) -> usize {
        self.streams.len()
    }

    /// Close and drop all `Stream`s and wake any pending `Waker`s.
    async fn drop_all_streams(&mut self) {
        log::info!("Drop all Streams count={}", self.streams.len());
        for (id, _sender) in self.streams.drain().take(1) {
            // drop it
            log::info!("drop stream {:?}", id);
        }
    }
}<|MERGE_RESOLUTION|>--- conflicted
+++ resolved
@@ -22,7 +22,10 @@
 use std::fmt;
 use std::pin::Pin;
 use std::time::Duration;
-use stream::{State, Stream};
+use stream::{
+    State,
+    Stream
+};
 
 /// `Control` to `Connection` commands.
 #[derive(Debug)]
@@ -352,7 +355,6 @@
         match cmd {
             Some(StreamCommand::SendFrame(frame, reply)) => {
                 let stream_id = frame.stream_id();
-<<<<<<< HEAD
                 if let Some(stat) = self.streams_stat.get(&stream_id) {
                     if stat.can_write() {
                         log::info!("{}: sending: {}", self.id, frame.header());
@@ -361,24 +363,11 @@
                             .await
                             .or(Err(ConnectionError::Closed))?;
 
-                        reply.send(());
+                        let _ = reply.send(());
                     } else {
                         log::info!("{}: stream {} have been removed", self.id, stream_id);
                         drop(reply);
                     }
-=======
-                if self.streams.contains_key(&stream_id) {
-                    log::info!("{}: sending: {}", self.id, frame.header());
-                    self.writer
-                        .send_frame(&frame)
-                        .await
-                        .or(Err(ConnectionError::Closed))?;
-
-                    let _ = reply.send(());
-                } else {
-                    log::info!("{}: stream {} have been removed", self.id, stream_id);
-                    drop(reply);
->>>>>>> b660e504
                 }
             }
             Some(StreamCommand::CloseStream(frame)) => {
