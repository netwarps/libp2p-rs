--- conflicted
+++ resolved
@@ -1,10 +1,6 @@
 [package]
 name = "libp2prs-infoserver"
-<<<<<<< HEAD
 version = "0.2.2"
-=======
-version = "0.2.1"
->>>>>>> 461ce77e
 license = "MIT"
 description = "The libp2p info server"
 authors = ["Netwarps Technologies admin@paradeum.com"]
@@ -23,17 +19,11 @@
 serde = { version = "1.0.117", features = ["derive"] }
 serde_json = "1.0.59"
 lazy_static = "1.4.0"
-<<<<<<< HEAD
 libp2prs-runtime = { path = "../runtime", version = "0.2.1", features = ["async-std"] }
 libp2prs-swarm = { path = "../swarm", version = "0.2.2" }
 libp2prs-core = { path = "../core", version = "0.2.2" }
-=======
-libp2prs-runtime = { path = "../runtime", version = "0.2.1", optional = true }
-libp2prs-swarm = { path = "../swarm", version = "0.2.1", optional = true }
-libp2prs-core = { path = "../core", version = "0.2.1" }
->>>>>>> 461ce77e
 
 [dev-dependencies]
 quickcheck = "0.9.0"
 rand = "0.7"
-env_logger = "0.8.1"
+env_logger = "0.8.1"