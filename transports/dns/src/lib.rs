--- conflicted
+++ resolved
@@ -34,18 +34,14 @@
 //!
 use async_std::net::ToSocketAddrs;
 use async_trait::async_trait;
+use libp2p_core::transport::{IListener, ITransport};
 use libp2p_core::{
     multiaddr::{Multiaddr, Protocol},
     transport::TransportError,
     Transport,
 };
 use log::{error, trace};
-<<<<<<< HEAD
 use std::{error, fmt, io};
-=======
-use std::{error, fmt, io, net::ToSocketAddrs};
-use libp2p_core::transport::{IListener, ITransport};
->>>>>>> 50d2b291
 
 /// Represents the configuration for a DNS transport capability of libp2p.
 ///
